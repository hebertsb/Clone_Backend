--- conflicted
+++ resolved
@@ -7,11 +7,7 @@
       "nombres": "Gabriel",
       "apellidos": "Moreno",
       "email": "gabriel.moreno@autonoma.edu.bo",
-<<<<<<< HEAD
-      "password": "pbkdf2_sha256$1000000$mx2hndUkDvA8TrMJH7VQrX$WSTIITLd3b/vgajtfDIQnT5GS4FZmykgGELTNSI1aqc=", 
-=======
       "password": "pbkdf2_sha256$1000000$VkJGCeCrkOdn2FUqts1lXm$rg/HiZTMzLq68mNlG8zh9tIfnKLr1NdaU6mfdXp2vW8=", 
->>>>>>> e0dd1415
       "telefono": "70000001",
       "estado": "ACTIVO",
       "is_active": true,
@@ -27,11 +23,7 @@
       "nombres": "María",
       "apellidos": "Fernández",
       "email": "maria.fernandez@autonoma.edu.bo",
-<<<<<<< HEAD
-      "password": "pbkdf2_sha256$1000000$mx2hndUkDvA8TrMJH7VQrX$WSTIITLd3b/vgajtfDIQnT5GS4FZmykgGELTNSI1aqc=",
-=======
       "password": "pbkdf2_sha256$1000000$VkJGCeCrkOdn2FUqts1lXm$rg/HiZTMzLq68mNlG8zh9tIfnKLr1NdaU6mfdXp2vW8=",
->>>>>>> e0dd1415
       "telefono": "70000002",
       "estado": "ACTIVO",
       "is_active": true,
@@ -47,11 +39,7 @@
       "nombres": "Juan",
       "apellidos": "Pérez",
       "email": "juan.perez@autonoma.edu.bo",
-<<<<<<< HEAD
-      "password": "pbkdf2_sha256$1000000$mx2hndUkDvA8TrMJH7VQrX$WSTIITLd3b/vgajtfDIQnT5GS4FZmykgGELTNSI1aqc=",
-=======
       "password": "pbkdf2_sha256$1000000$VkJGCeCrkOdn2FUqts1lXm$rg/HiZTMzLq68mNlG8zh9tIfnKLr1NdaU6mfdXp2vW8=",
->>>>>>> e0dd1415
       "telefono": "70000003",
       "estado": "ACTIVO",
       "is_active": true,
