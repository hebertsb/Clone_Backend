--- conflicted
+++ resolved
@@ -90,11 +90,6 @@
     'default': {
         'ENGINE': 'django.db.backends.sqlite3',
         'NAME': BASE_DIR / 'db.sqlite3',
-<<<<<<< HEAD
-=======
-        'ENGINE': 'django.db.backends.sqlite3',
-        'NAME': BASE_DIR / 'db.sqlite3',
->>>>>>> c30c9b48
     }
 }
 
