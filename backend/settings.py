--- conflicted
+++ resolved
@@ -104,17 +104,11 @@
 #  }
 
 DATABASES = {
-<<<<<<< HEAD
     "default": {
         "ENGINE": "django.db.backends.sqlite3",
         "NAME": BASE_DIR / "db.sqlite3",
     }
-=======
-   'default' :{
-       'ENGINE':'django.db.backends.sqlite3',
-       'NAME': BASE_DIR/'db.sqlite3',
-   }
->>>>>>> 31926352
+
 }
 
 
