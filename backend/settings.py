# backend/settings.py

import os
from pathlib import Path
from datetime import timedelta
from dotenv import load_dotenv
import dj_database_url
<<<<<<< HEAD
import socket
=======

>>>>>>> 1ec3062e
load_dotenv()

BASE_DIR = Path(__file__).resolve().parent.parent

SECRET_KEY = os.getenv("SECRET_KEY", "dev-key")
DEBUG = os.getenv("DEBUG", "1") in ["1", "True", "true"]
ALLOWED_HOSTS = os.getenv("ALLOWED_HOSTS", "*").split(",")
CSRF_TRUSTED_ORIGINS = os.getenv("CSRF_TRUSTED_ORIGINS", "http://localhost:8000").split(
    ","
)
CORS_ALLOWED_ORIGINS = os.getenv(
    "CORS_ALLOWED_ORIGINS", "http://localhost:3000,http://localhost:5173"
).split(",")

# Permite acceso tanto desde localhost/web como desde la red local para desarrollo
try:
    local_ip = socket.gethostbyname(socket.gethostname())
except Exception:
    local_ip = None

ALLOWED_HOSTS = [
    'localhost',
    '127.0.0.1',
]
if local_ip and local_ip not in ALLOWED_HOSTS:
    ALLOWED_HOSTS.append(local_ip)

INSTALLED_APPS = [
    "django.contrib.admin",
    "django.contrib.auth",
    "django.contrib.contenttypes",
    "django.contrib.sessions",
    "django.contrib.messages",
    "django.contrib.staticfiles",
    "rest_framework",
    "drf_spectacular",
    "core",
    "authz",
    "catalogo",
    "reservas",
    "cupones",
    "corsheaders",
    "descuentos",
]

MIDDLEWARE = [
    "django.middleware.security.SecurityMiddleware",
    "whitenoise.middleware.WhiteNoiseMiddleware",
    "corsheaders.middleware.CorsMiddleware",
    "django.contrib.sessions.middleware.SessionMiddleware",
    "django.middleware.common.CommonMiddleware",
    "django.middleware.csrf.CsrfViewMiddleware",
    "django.contrib.auth.middleware.AuthenticationMiddleware",
    "django.contrib.messages.middleware.MessageMiddleware",
    "django.middleware.clickjacking.XFrameOptionsMiddleware",
]

ROOT_URLCONF = "backend.urls"

TEMPLATES = [
    {
        "BACKEND": "django.template.backends.django.DjangoTemplates",
        "DIRS": [],
        "APP_DIRS": True,
        "OPTIONS": {
            "context_processors": [
                "django.template.context_processors.debug",
                "django.template.context_processors.request",
                "django.contrib.auth.context_processors.auth",
                "django.contrib.messages.context_processors.messages",
            ],
        },
    },
]

WSGI_APPLICATION = "backend.wsgi.application"

REST_FRAMEWORK = {
    "DEFAULT_SCHEMA_CLASS": "drf_spectacular.openapi.AutoSchema",
    "DEFAULT_AUTHENTICATION_CLASSES": (
        "rest_framework_simplejwt.authentication.JWTAuthentication",
    ),
    "DEFAULT_PERMISSION_CLASSES": (
        "rest_framework.permissions.IsAuthenticatedOrReadOnly",
    ),
}

SPECTACULAR_SETTINGS = {
    "TITLE": "Turismo API",
    "VERSION": "1.0.0",
    "SERVE_INCLUDE_SCHEMA": False,
}

TIME_ZONE = "America/La_Paz"
LANGUAGE_CODE = "es"
USE_TZ = True


# # settings.py
# DATABASES = {
#      'default': {
#           'ENGINE': 'django.db.backends.postgresql',
#           'NAME': 'railway',
#           'USER': 'postgres',
#          'PASSWORD': 'xDFPNklpQdkPEFRYjdMmdDGDKmzmgGff',
#          'HOST': 'switchyard.proxy.rlwy.net',
#           'PORT': '21139',
#      }
#  }

DATABASES = {
    "default": {
        "ENGINE": "django.db.backends.sqlite3",
        "NAME": BASE_DIR / "db.sqlite3",
    }

}


STATIC_URL = "/static/"
STATIC_ROOT = BASE_DIR / "staticfiles"
STATICFILES_STORAGE = "whitenoise.storage.CompressedManifestStaticFilesStorage"

# Configuración de email para Gmail
EMAIL_BACKEND = "django.core.mail.backends.smtp.EmailBackend"
EMAIL_HOST = os.getenv("EMAIL_HOST", "smtp.gmail.com")
EMAIL_PORT = int(os.getenv("EMAIL_PORT", 587))
EMAIL_USE_TLS = os.getenv("EMAIL_USE_TLS", "True") in ["1", "True", "true"]
EMAIL_HOST_USER = os.getenv("EMAIL_HOST_USER")
EMAIL_HOST_PASSWORD = os.getenv("EMAIL_HOST_PASSWORD")
DEFAULT_FROM_EMAIL = EMAIL_HOST_USER

AUTH_USER_MODEL = "authz.Usuario"
SIMPLE_JWT = {
    "ACCESS_TOKEN_LIFETIME": timedelta(
        minutes=int(os.getenv("ACCESS_TOKEN_LIFETIME_MIN", 60))
    ),
    "REFRESH_TOKEN_LIFETIME": timedelta(
        days=int(os.getenv("REFRESH_TOKEN_LIFETIME_DAYS", 7))
    ),
}<|MERGE_RESOLUTION|>--- conflicted
+++ resolved
@@ -5,11 +5,7 @@
 from datetime import timedelta
 from dotenv import load_dotenv
 import dj_database_url
-<<<<<<< HEAD
 import socket
-=======
-
->>>>>>> 1ec3062e
 load_dotenv()
 
 BASE_DIR = Path(__file__).resolve().parent.parent
